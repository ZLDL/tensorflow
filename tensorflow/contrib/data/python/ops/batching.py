# Copyright 2017 The TensorFlow Authors. All Rights Reserved.
#
# Licensed under the Apache License, Version 2.0 (the "License");
# you may not use this file except in compliance with the License.
# You may obtain a copy of the License at
#
#     http://www.apache.org/licenses/LICENSE-2.0
#
# Unless required by applicable law or agreed to in writing, software
# distributed under the License is distributed on an "AS IS" BASIS,
# WITHOUT WARRANTIES OR CONDITIONS OF ANY KIND, either express or implied.
# See the License for the specific language governing permissions and
# limitations under the License.
# ==============================================================================
"""Batching dataset transformations."""
from __future__ import absolute_import
from __future__ import division
from __future__ import print_function

from tensorflow.contrib.framework import with_shape
from tensorflow.python.data.ops import dataset_ops
from tensorflow.python.data.util import nest
from tensorflow.python.data.util import sparse
from tensorflow.python.framework import dtypes
from tensorflow.python.framework import ops
from tensorflow.python.framework import sparse_tensor
from tensorflow.python.framework import tensor_shape
from tensorflow.python.framework import tensor_util
from tensorflow.python.ops import array_ops
from tensorflow.python.ops import gen_dataset_ops
from tensorflow.python.ops import math_ops


def dense_to_sparse_batch(batch_size, row_shape):
  """A transformation that batches ragged elements into `tf.SparseTensor`s.

  Like `Dataset.padded_batch()`, this transformation combines multiple
  consecutive elements of the dataset, which might have different
  shapes, into a single element. The resulting element has three
  components (`indices`, `values`, and `dense_shape`), which
  comprise a `tf.SparseTensor` that represents the same data. The
  `row_shape` represents the dense shape of each row in the
  resulting `tf.SparseTensor`, to which the effective batch size is
  prepended. For example:

  ```python
  # NOTE: The following examples use `{ ... }` to represent the
  # contents of a dataset.
  a = { ['a', 'b', 'c'], ['a', 'b'], ['a', 'b', 'c', 'd'] }

  a.apply(tf.contrib.data.dense_to_sparse_batch(batch_size=2, row_shape=[6])) ==
  {
      ([[0, 0], [0, 1], [0, 2], [1, 0], [1, 1]],  # indices
       ['a', 'b', 'c', 'a', 'b'],                 # values
       [2, 6]),                                   # dense_shape
      ([[0, 0], [0, 1], [0, 2], [0, 3]],
       ['a', 'b', 'c', 'd'],
       [1, 6])
  }
  ```

  Args:
    batch_size: A `tf.int64` scalar `tf.Tensor`, representing the
      number of consecutive elements of this dataset to combine in a
      single batch.
    row_shape: A `tf.TensorShape` or `tf.int64` vector tensor-like
      object representing the equivalent dense shape of a row in the
      resulting `tf.SparseTensor`. Each element of this dataset must
      have the same rank as `row_shape`, and must have size less
      than or equal to `row_shape` in each dimension.

  Returns:
    A `Dataset` transformation function, which can be passed to
    @{tf.data.Dataset.apply}.
  """

  def _apply_fn(dataset):
    return DenseToSparseBatchDataset(dataset, batch_size, row_shape)

  return _apply_fn


def unbatch():
  """A Transformation which splits the elements of a dataset.

  For example, if elements of the dataset are shaped `[B, a0, a1, ...]`,
  where `B` may vary from element to element, then for each element in
  the dataset, the unbatched dataset will contain `B` consecutive elements
  of shape `[a0, a1, ...]`.

  Returns:
    A `Dataset` transformation function, which can be passed to
    @{tf.data.Dataset.apply}.
  """

  def _apply_fn(dataset):

    def unbatch_map(arg, *rest):
      if rest:
        return dataset_ops.Dataset.from_tensor_slices((arg,) + rest)
      else:
        return dataset_ops.Dataset.from_tensor_slices(arg)

    return dataset.flat_map(map_func=unbatch_map)

  return _apply_fn


def filter_irregular_batches(batch_size):
  """Transformation that filters out batches that are not of size batch_size."""

  def _apply_fn(dataset):
    """Function from `Dataset` to `Dataset` that applies the transformation."""
    tensor_batch_size = ops.convert_to_tensor(
        batch_size, dtype=dtypes.int64, name="batch_size")

    flattened = _RestructuredDataset(
        dataset,
        tuple(nest.flatten(dataset.output_types)),
        output_classes=tuple(nest.flatten(dataset.output_classes)))

    def _predicate(*xs):
      """Return `True` if this element is a full batch."""
      # Extract the dynamic batch size from the first component of the flattened
      # batched element.
      first_component = xs[0]
      first_component_batch_size = array_ops.shape(
          first_component, out_type=dtypes.int64)[0]

      return math_ops.equal(first_component_batch_size, tensor_batch_size)

    filtered = flattened.filter(_predicate)

    maybe_constant_batch_size = tensor_util.constant_value(tensor_batch_size)

    def _set_first_dimension(shape):
      return shape.merge_with(
          tensor_shape.vector(maybe_constant_batch_size).concatenate(shape[1:]))

    known_shapes = nest.map_structure(_set_first_dimension,
                                      dataset.output_shapes)
    return _RestructuredDataset(
        filtered,
        dataset.output_types,
        known_shapes,
        output_classes=dataset.output_classes)

  return _apply_fn


def batch_and_drop_remainder(batch_size):
  """A batching transformation that omits the final small batch (if present).

  Like @{tf.data.Dataset.batch}, this transformation combines
  consecutive elements of this dataset into batches. However, if the batch
  size does not evenly divide the input dataset size, this transformation will
  drop the final smaller element.

  The following example illustrates the difference between this
  transformation and `Dataset.batch()`:

  ```python
  dataset = tf.data.Dataset.range(200)
  batched = dataset.apply(tf.contrib.data.batch_and_drop_remainder(128))
  print(batched.output_shapes)  # ==> "(128,)" (the batch dimension is known)
  ```

  By contrast, `dataset.batch(128)` would yield a two-element dataset with
  shapes `(128,)` and `(72,)`, so the batch dimension would not be statically
  known.

  Args:
    batch_size: A `tf.int64` scalar `tf.Tensor`, representing the number of
        consecutive elements of this dataset to combine in a single batch.

  Returns:
    A `Dataset` transformation function, which can be passed to
    @{tf.data.Dataset.apply}
  """

  def _apply_fn(dataset):
    """Function from `Dataset` to `Dataset` that applies the transformation."""
    batched = dataset.batch(batch_size)
    return filter_irregular_batches(batch_size)(batched)

  return _apply_fn


def padded_batch_and_drop_remainder(batch_size,
                                    padded_shapes,
                                    padding_values=None):
  """A batching and padding transformation that omits the final small batch.

  Like @{tf.data.Dataset.padded_batch}, this transformation combines
  consecutive elements of this dataset into batches. However, if the batch
  size does not evenly divide the input dataset size, this transformation will
  drop the final smaller element.

  See `@{tf.contrib.data.batch_and_drop_remainder}` for more details.

  Args:
    batch_size: A `tf.int64` scalar `tf.Tensor`, representing the number of
      consecutive elements of this dataset to combine in a single batch.
    padded_shapes: A nested structure of `tf.TensorShape` or
      `tf.int64` vector tensor-like objects. See
      @{tf.data.Dataset.padded_batch} for details.
    padding_values: (Optional.) A nested structure of scalar-shaped
      `tf.Tensor`. See @{tf.data.Dataset.padded_batch} for details.

  Returns:
    A `Dataset` transformation function, which can be passed to
    @{tf.data.Dataset.apply}
  """

  def _apply_fn(dataset):
    """Function from `Dataset` to `Dataset` that applies the transformation."""
    batched = dataset.padded_batch(
        batch_size, padded_shapes=padded_shapes, padding_values=padding_values)
    return filter_irregular_batches(batch_size)(batched)

  return _apply_fn


class DenseToSparseBatchDataset(dataset_ops.Dataset):
  """A `Dataset` that batches ragged dense elements into `tf.SparseTensor`s."""

  def __init__(self, input_dataset, batch_size, row_shape):
    """See `Dataset.dense_to_sparse_batch()` for more details."""
    super(DenseToSparseBatchDataset, self).__init__()
    if not isinstance(input_dataset.output_types, dtypes.DType):
      raise TypeError("DenseToSparseDataset requires an input whose elements "
                      "have a single component, whereas the input has %r." %
                      input_dataset.output_types)
    self._input_dataset = input_dataset
    self._batch_size = batch_size
    self._row_shape = row_shape

  def _as_variant_tensor(self):
    return gen_dataset_ops.dense_to_sparse_batch_dataset(
        self._input_dataset._as_variant_tensor(),  # pylint: disable=protected-access
        self._batch_size,
        row_shape=dataset_ops._partial_shape_to_tensor(self._row_shape),  # pylint: disable=protected-access
        output_shapes=nest.flatten(
            sparse.as_dense_shapes(self.output_shapes, self.output_classes)),
        output_types=nest.flatten(
            sparse.as_dense_types(self.output_types, self.output_classes)))

  @property
  def output_classes(self):
    return sparse_tensor.SparseTensor

  @property
  def output_shapes(self):
    return tensor_shape.vector(None).concatenate(self._row_shape)

  @property
  def output_types(self):
    return self._input_dataset.output_types


class _RestructuredDataset(dataset_ops.Dataset):
  """An internal helper for changing the structure and shape of a dataset."""

  def __init__(self,
               dataset,
               output_types,
               output_shapes=None,
               output_classes=None):
    """Creates a new dataset with the given output types and shapes.

    The given `dataset` must have a structure that is convertible:
    * `dataset.output_types` must be the same as `output_types` module nesting.
    * Each shape in `dataset.output_shapes` must be compatible with each shape
      in `output_shapes` (if given).

    Note: This helper permits "unsafe casts" for shapes, equivalent to using
    `tf.Tensor.set_shape()` where domain-specific knowledge is available.

    Args:
      dataset: A `Dataset` object.
      output_types: A nested structure of `tf.DType` objects.
      output_shapes: (Optional.) A nested structure of `tf.TensorShape` objects.
        If omitted, the shapes will be inherited from `dataset`.
      output_classes: (Optional.) A nested structure of class types.
        If omitted, the class types will be inherited from `dataset`.

    Raises:
      ValueError: If either `output_types` or `output_shapes` is not compatible
        with the structure of `dataset`.
    """
    super(_RestructuredDataset, self).__init__()
    self._dataset = dataset

    # Validate that the types are compatible.
    output_types = nest.map_structure(dtypes.as_dtype, output_types)
    flat_original_types = nest.flatten(dataset.output_types)
    flat_new_types = nest.flatten(output_types)
    if flat_original_types != flat_new_types:
      raise ValueError(
          "Dataset with output types %r cannot be restructured to have output "
          "types %r" % (dataset.output_types, output_types))

    self._output_types = output_types

    if output_shapes is None:
      # Inherit shapes from the original `dataset`.
      self._output_shapes = nest.pack_sequence_as(output_types,
                                                  nest.flatten(
                                                      dataset.output_shapes))
    else:
      # Validate that the shapes are compatible.
      nest.assert_same_structure(output_types, output_shapes)
      flat_original_shapes = nest.flatten(dataset.output_shapes)
      flat_new_shapes = nest.flatten_up_to(output_types, output_shapes)

      for original_shape, new_shape in zip(flat_original_shapes,
                                           flat_new_shapes):
        if not original_shape.is_compatible_with(new_shape):
          raise ValueError(
              "Dataset with output shapes %r cannot be restructured to have "
              "incompatible output shapes %r" % (dataset.output_shapes,
                                                 output_shapes))
      self._output_shapes = nest.map_structure_up_to(
          output_types, tensor_shape.as_shape, output_shapes)
    if output_classes is None:
      # Inherit class types from the original `dataset`.
      self._output_classes = nest.pack_sequence_as(output_types,
                                                   nest.flatten(
                                                       dataset.output_classes))
    else:
      self._output_classes = output_classes

  def _as_variant_tensor(self):
    return self._dataset._as_variant_tensor()  # pylint: disable=protected-access

  @property
  def output_classes(self):
    return self._output_classes

  @property
  def output_types(self):
    return self._output_types

  @property
  def output_shapes(self):
    return self._output_shapes


def assert_element_shape(expected_shapes):
  """Assert the shape of this `Dataset`.

  ```python
  shapes = [tf.TensorShape([16, 256]), tf.TensorShape(None)]
  result = dataset.apply(tf.contrib.data.assert_element_shape(shapes))
  print(result.output_shapes)  # ==> "((16, 256), <unknown>)"
  ```

  If dataset shapes and expected_shape, are fully defined, assert they match.
  Otherwise, add assert op that will validate the shapes when tensors are
  evaluated, and set shapes on tensors, respectively.

  Args:
    expected_shapes: A nested structure of `tf.TensorShape` objects.

  Returns:
    A `Dataset` transformation function, which can be passed to
    @{tf.data.Dataset.apply}
  """

  def _check_shape(*elements):
    flatten_tensors = nest.flatten(elements)
    flatten_shapes = nest.flatten(expected_shapes)
<<<<<<< HEAD
    checked_tensors = [with_shape(shape, tensor)
                       for shape, tensor in zip(flatten_shapes,
                                                flatten_tensors)]
=======
    checked_tensors = [
        with_shape(shape, tensor)
        for shape, tensor in zip(flatten_shapes, flatten_tensors)
    ]
>>>>>>> b5014206
    return nest.pack_sequence_as(elements, checked_tensors)

  def _apply_fn(dataset):
    return _RestructuredDataset(
        dataset.map(_check_shape),
        dataset.output_types,
        output_shapes=expected_shapes,
        output_classes=dataset.output_classes)

  return _apply_fn


class _MapAndBatchDataset(dataset_ops.MapDataset):
  """A `Dataset` that maps a function over a batch of elements."""

  def __init__(self, input_dataset, map_func, batch_size, num_parallel_batches,
               drop_remainder):
    """See `Dataset.map()` for details."""
    super(_MapAndBatchDataset, self).__init__(input_dataset, map_func)
    self._batch_size_t = ops.convert_to_tensor(
        batch_size, dtype=dtypes.int64, name="batch_size")
    self._num_parallel_batches_t = ops.convert_to_tensor(
        num_parallel_batches, dtype=dtypes.int64, name="num_parallel_batches")
    self._drop_remainder_t = ops.convert_to_tensor(
        drop_remainder, dtype=dtypes.bool, name="drop_remainder")

    self._batch_size = batch_size
    self._drop_remainder = drop_remainder

  def _as_variant_tensor(self):
    # pylint: disable=protected-access
    input_resource = self._input_dataset._as_variant_tensor()
    return gen_dataset_ops.map_and_batch_dataset(
        input_resource,
        self._map_func.captured_inputs,
        f=self._map_func,
        batch_size=self._batch_size_t,
        num_parallel_batches=self._num_parallel_batches_t,
        drop_remainder=self._drop_remainder_t,
        output_types=nest.flatten(
            sparse.as_dense_types(self.output_types, self.output_classes)),
        output_shapes=nest.flatten(
            sparse.as_dense_shapes(self.output_shapes, self.output_classes)))
    # pylint: enable=protected-access

  @property
  def output_shapes(self):
    dim = self._batch_size if self._drop_remainder else None
    return nest.pack_sequence_as(self._output_shapes, [
        tensor_shape.vector(dim).concatenate(s)
        for s in nest.flatten(self._output_shapes)
    ])

  @property
  def output_types(self):
    return self._output_types


def map_and_batch(map_func,
                  batch_size,
                  num_parallel_batches=1,
                  drop_remainder=False):
  """Fused implementation of `map` and `batch`.

  Maps `map_func` across `batch_size` consecutive elements of this dataset
  and then combines them into a batch. Functionally, it is equivalent to `map`
  followed by `batch`. However, by fusing the two transformations together, the
  implementation can be more efficient. Surfacing this transformation in the API
  is temporary. Once automatic input pipeline optimization is implemented,
  the fusing of `map` and `batch` will happen automatically and this API will be
  deprecated.

  Args:
    map_func: A function mapping a nested structure of tensors to another
      nested structure of tensors.
    batch_size: A `tf.int64` scalar `tf.Tensor`, representing the number of
      consecutive elements of this dataset to combine in a single batch.
    num_parallel_batches: A `tf.int64` scalar `tf.Tensor`, representing the
      number of batches to create in parallel. On one hand, higher values can
      help mitigate the effect of stragglers. On the other hand, higher values
      can increase contention if CPU is scarce.
    drop_remainder: A `tf.bool` scalar `tf.Tensor`, representing whether the
      last batch should be dropped in case its size is smaller than desired;
      the default behavior is not to drop the smaller batch.

  Returns:
    A `Dataset` transformation function, which can be passed to
    @{tf.data.Dataset.apply}.
  """

  def _apply_fn(dataset):
    return _MapAndBatchDataset(dataset, map_func, batch_size,
                               num_parallel_batches, drop_remainder)

  return _apply_fn<|MERGE_RESOLUTION|>--- conflicted
+++ resolved
@@ -370,16 +370,10 @@
   def _check_shape(*elements):
     flatten_tensors = nest.flatten(elements)
     flatten_shapes = nest.flatten(expected_shapes)
-<<<<<<< HEAD
-    checked_tensors = [with_shape(shape, tensor)
-                       for shape, tensor in zip(flatten_shapes,
-                                                flatten_tensors)]
-=======
     checked_tensors = [
         with_shape(shape, tensor)
         for shape, tensor in zip(flatten_shapes, flatten_tensors)
     ]
->>>>>>> b5014206
     return nest.pack_sequence_as(elements, checked_tensors)
 
   def _apply_fn(dataset):
