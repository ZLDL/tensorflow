--- conflicted
+++ resolved
@@ -61,323 +61,9 @@
 
 class DNNModelFnTest(dnn_testing_utils.BaseDNNModelFnTest, test.TestCase):
 
-<<<<<<< HEAD
-def _create_checkpoint(weights_and_biases, global_step, model_dir):
-  """Create checkpoint file with provided model weights.
-
-  Args:
-    weights_and_biases: Iterable of tuples of weight and bias values.
-    global_step: Initial global step to save in checkpoint.
-    model_dir: Directory into which checkpoint is saved.
-  """
-  weights, biases = zip(*weights_and_biases)
-  model_weights = {}
-
-  # Hidden layer weights.
-  for i in range(0, len(weights) - 1):
-    model_weights[_HIDDEN_WEIGHTS_NAME_PATTERN % i] = weights[i]
-    model_weights[_HIDDEN_BIASES_NAME_PATTERN % i] = biases[i]
-
-  # Output layer weights.
-  model_weights[_LOGITS_WEIGHTS_NAME] = weights[-1]
-  model_weights[_LOGITS_BIASES_NAME] = biases[-1]
-
-  with ops.Graph().as_default():
-    # Create model variables.
-    for k, v in six.iteritems(model_weights):
-      variables_lib.Variable(v, name=k, dtype=dtypes.float32)
-
-    # Create non-model variables.
-    global_step_var = training_util.create_global_step()
-
-    # Initialize vars and save checkpoint.
-    with tf_session.Session() as sess:
-      variables_lib.global_variables_initializer().run()
-      global_step_var.assign(global_step).eval()
-      saver.Saver().save(sess, os.path.join(model_dir, 'model.ckpt'))
-
-
-def _mock_head(
-    testcase, hidden_units, logits_dimension, expected_logits):
-  """Returns a mock head that validates logits values and variable names."""
-  hidden_weights_names = [
-      (_HIDDEN_WEIGHTS_NAME_PATTERN + '/part_0:0') % i
-      for i in range(len(hidden_units))]
-  hidden_biases_names = [
-      (_HIDDEN_BIASES_NAME_PATTERN + '/part_0:0') % i
-      for i in range(len(hidden_units))]
-  expected_var_names = (
-      hidden_weights_names + hidden_biases_names +
-      [_LOGITS_WEIGHTS_NAME + '/part_0:0', _LOGITS_BIASES_NAME + '/part_0:0'])
-
-  def _create_estimator_spec(features, mode, logits, labels, train_op_fn):
-    del features, labels  # Not used.
-    trainable_vars = ops.get_collection(ops.GraphKeys.TRAINABLE_VARIABLES)
-    testcase.assertItemsEqual(
-        expected_var_names,
-        [var.name for var in trainable_vars])
-    loss = constant_op.constant(1.)
-    assert_logits = _assert_close(
-        expected_logits, logits, message='Failed for mode={}. '.format(mode))
-    with ops.control_dependencies([assert_logits]):
-      if mode == model_fn.ModeKeys.TRAIN:
-        return model_fn.EstimatorSpec(
-            mode=mode,
-            loss=loss,
-            train_op=train_op_fn(loss))
-      elif mode == model_fn.ModeKeys.EVAL:
-        return model_fn.EstimatorSpec(
-            mode=mode,
-            loss=array_ops.identity(loss))
-      elif mode == model_fn.ModeKeys.PREDICT:
-        return model_fn.EstimatorSpec(
-            mode=mode,
-            predictions={'logits': array_ops.identity(logits)})
-      else:
-        testcase.fail('Invalid mode: {}'.format(mode))
-
-  mock_head = test.mock.NonCallableMagicMock(spec=head_lib._Head)
-  mock_head.logits_dimension = logits_dimension
-  mock_head.create_estimator_spec = test.mock.MagicMock(
-      wraps=_create_estimator_spec)
-
-  return mock_head
-
-
-class DNNModelFnTest(test.TestCase):
-  """Tests that _dnn_model_fn passes expected logits to mock head."""
-
-  def setUp(self):
-    self._model_dir = tempfile.mkdtemp()
-
-  def tearDown(self):
-    if self._model_dir:
-      writer_cache.FileWriterCache.clear()
-      shutil.rmtree(self._model_dir)
-
-  def _test_logits(
-      self, mode, hidden_units, logits_dimension, inputs, expected_logits):
-    """Tests that the expected logits are passed to mock head."""
-    with ops.Graph().as_default():
-      training_util.create_global_step()
-      head = _mock_head(
-          self,
-          hidden_units=hidden_units,
-          logits_dimension=logits_dimension,
-          expected_logits=expected_logits)
-      estimator_spec = dnn._dnn_model_fn(
-          features={'age': constant_op.constant(inputs)},
-          labels=constant_op.constant([[1]]),
-          mode=mode,
-          head=head,
-          hidden_units=hidden_units,
-          feature_columns=[
-              feature_column.numeric_column('age',
-                                            shape=np.array(inputs).shape[1:])],
-          optimizer=_mock_optimizer(self, hidden_units))
-      with monitored_session.MonitoredTrainingSession(
-          checkpoint_dir=self._model_dir) as sess:
-        if mode == model_fn.ModeKeys.TRAIN:
-          sess.run(estimator_spec.train_op)
-        elif mode == model_fn.ModeKeys.EVAL:
-          sess.run(estimator_spec.loss)
-        elif mode == model_fn.ModeKeys.PREDICT:
-          sess.run(estimator_spec.predictions)
-        else:
-          self.fail('Invalid mode: {}'.format(mode))
-
-  def test_one_dim_logits(self):
-    """Tests one-dimensional logits.
-
-    input_layer = [[10]]
-    hidden_layer_0 = [[relu(0.6*10 +0.1), relu(0.5*10 -0.1)]] = [[6.1, 4.9]]
-    hidden_layer_1 = [[relu(1*6.1 -0.8*4.9 +0.2), relu(0.8*6.1 -1*4.9 -0.1)]]
-                   = [[relu(2.38), relu(-0.12)]] = [[2.38, 0]]
-    logits = [[-1*2.38 +1*0 +0.3]] = [[-2.08]]
-    """
-    base_global_step = 100
-    _create_checkpoint((
-        ([[.6, .5]], [.1, -.1]),
-        ([[1., .8], [-.8, -1.]], [.2, -.2]),
-        ([[-1.], [1.]], [.3]),
-    ), base_global_step, self._model_dir)
-
-    for mode in [model_fn.ModeKeys.TRAIN,
-                 model_fn.ModeKeys.EVAL,
-                 model_fn.ModeKeys.PREDICT]:
-      self._test_logits(
-          mode,
-          hidden_units=(2, 2),
-          logits_dimension=1,
-          inputs=[[10.]],
-          expected_logits=[[-2.08]])
-
-  def test_multi_dim_logits(self):
-    """Tests multi-dimensional logits.
-
-    input_layer = [[10]]
-    hidden_layer_0 = [[relu(0.6*10 +0.1), relu(0.5*10 -0.1)]] = [[6.1, 4.9]]
-    hidden_layer_1 = [[relu(1*6.1 -0.8*4.9 +0.2), relu(0.8*6.1 -1*4.9 -0.1)]]
-                   = [[relu(2.38), relu(-0.12)]] = [[2.38, 0]]
-    logits = [[-1*2.38 +0.3, 1*2.38 -0.3, 0.5*2.38]]
-           = [[-2.08, 2.08, 1.19]]
-    """
-    base_global_step = 100
-    _create_checkpoint((
-        ([[.6, .5]], [.1, -.1]),
-        ([[1., .8], [-.8, -1.]], [.2, -.2]),
-        ([[-1., 1., .5], [-1., 1., .5]], [.3, -.3, .0]),
-    ), base_global_step, self._model_dir)
-
-    for mode in [model_fn.ModeKeys.TRAIN,
-                 model_fn.ModeKeys.EVAL,
-                 model_fn.ModeKeys.PREDICT]:
-      self._test_logits(
-          mode,
-          hidden_units=(2, 2),
-          logits_dimension=3,
-          inputs=[[10.]],
-          expected_logits=[[-2.08, 2.08, 1.19]])
-
-  def test_multi_example_multi_dim_logits(self):
-    """Tests multiple examples and multi-dimensional logits.
-
-    input_layer = [[10], [5]]
-    hidden_layer_0 = [[relu(0.6*10 +0.1), relu(0.5*10 -0.1)],
-                      [relu(0.6*5 +0.1), relu(0.5*5 -0.1)]]
-                   = [[6.1, 4.9], [3.1, 2.4]]
-    hidden_layer_1 = [[relu(1*6.1 -0.8*4.9 +0.2), relu(0.8*6.1 -1*4.9 -0.1)],
-                      [relu(1*3.1 -0.8*2.4 +0.2), relu(0.8*3.1 -1*2.4 -0.1)]]
-                   = [[2.38, 0], [1.38, 0]]
-    logits = [[-1*2.38 +0.3, 1*2.38 -0.3, 0.5*2.38],
-              [-1*1.38 +0.3, 1*1.38 -0.3, 0.5*1.38]]
-           = [[-2.08, 2.08, 1.19], [-1.08, 1.08, 0.69]]
-    """
-    base_global_step = 100
-    _create_checkpoint((
-        ([[.6, .5]], [.1, -.1]),
-        ([[1., .8], [-.8, -1.]], [.2, -.2]),
-        ([[-1., 1., .5], [-1., 1., .5]], [.3, -.3, .0]),
-    ), base_global_step, self._model_dir)
-
-    for mode in [model_fn.ModeKeys.TRAIN,
-                 model_fn.ModeKeys.EVAL,
-                 model_fn.ModeKeys.PREDICT]:
-      self._test_logits(
-          mode,
-          hidden_units=(2, 2),
-          logits_dimension=3,
-          inputs=[[10.], [5.]],
-          expected_logits=[[-2.08, 2.08, 1.19], [-1.08, 1.08, .69]])
-
-  def test_multi_dim_input_one_dim_logits(self):
-    """Tests multi-dimensional inputs and one-dimensional logits.
-
-    input_layer = [[10, 8]]
-    hidden_layer_0 = [[relu(0.6*10 -0.6*8 +0.1), relu(0.5*10 -0.5*8 -0.1)]]
-                   = [[1.3, 0.9]]
-    hidden_layer_1 = [[relu(1*1.3 -0.8*0.9 + 0.2), relu(0.8*1.3 -1*0.9 -0.2)]]
-                   = [[0.78, relu(-0.06)]] = [[0.78, 0]]
-    logits = [[-1*0.78 +1*0 +0.3]] = [[-0.48]]
-    """
-    base_global_step = 100
-    _create_checkpoint((
-        ([[.6, .5], [-.6, -.5]], [.1, -.1]),
-        ([[1., .8], [-.8, -1.]], [.2, -.2]),
-        ([[-1.], [1.]], [.3]),
-    ), base_global_step, self._model_dir)
-
-    for mode in [model_fn.ModeKeys.TRAIN,
-                 model_fn.ModeKeys.EVAL,
-                 model_fn.ModeKeys.PREDICT]:
-      self._test_logits(
-          mode,
-          hidden_units=(2, 2),
-          logits_dimension=1,
-          inputs=[[10., 8.]],
-          expected_logits=[[-0.48]])
-
-  def test_multi_dim_input_multi_dim_logits(self):
-    """Tests multi-dimensional inputs and multi-dimensional logits.
-
-    input_layer = [[10, 8]]
-    hidden_layer_0 = [[relu(0.6*10 -0.6*8 +0.1), relu(0.5*10 -0.5*8 -0.1)]]
-                   = [[1.3, 0.9]]
-    hidden_layer_1 = [[relu(1*1.3 -0.8*0.9 + 0.2), relu(0.8*1.3 -1*0.9 -0.2)]]
-                   = [[0.78, relu(-0.06)]] = [[0.78, 0]]
-    logits = [[-1*0.78 + 0.3, 1*0.78 -0.3, 0.5*0.78]] = [[-0.48, 0.48, 0.39]]
-    """
-    base_global_step = 100
-    _create_checkpoint((
-        ([[.6, .5], [-.6, -.5]], [.1, -.1]),
-        ([[1., .8], [-.8, -1.]], [.2, -.2]),
-        ([[-1., 1., .5], [-1., 1., .5]], [.3, -.3, .0]),
-    ), base_global_step, self._model_dir)
-
-    for mode in [model_fn.ModeKeys.TRAIN,
-                 model_fn.ModeKeys.EVAL,
-                 model_fn.ModeKeys.PREDICT]:
-      self._test_logits(
-          mode,
-          hidden_units=(2, 2),
-          logits_dimension=3,
-          inputs=[[10., 8.]],
-          expected_logits=[[-0.48, 0.48, 0.39]])
-
-  def test_multi_feature_column_multi_dim_logits(self):
-    """Tests multiple feature columns and multi-dimensional logits.
-
-    All numbers are the same as test_multi_dim_input_multi_dim_logits. The only
-    difference is that the input consists of two 1D feature columns, instead of
-    one 2D feature column.
-    """
-    base_global_step = 100
-    _create_checkpoint((
-        ([[.6, .5], [-.6, -.5]], [.1, -.1]),
-        ([[1., .8], [-.8, -1.]], [.2, -.2]),
-        ([[-1., 1., .5], [-1., 1., .5]], [.3, -.3, .0]),
-    ), base_global_step, self._model_dir)
-    hidden_units = (2, 2)
-    logits_dimension = 3
-    inputs = ([[10.]], [[8.]])
-    expected_logits = [[-0.48, 0.48, 0.39]]
-
-    for mode in [model_fn.ModeKeys.TRAIN,
-                 model_fn.ModeKeys.EVAL,
-                 model_fn.ModeKeys.PREDICT]:
-      with ops.Graph().as_default():
-        training_util.create_global_step()
-        head = _mock_head(
-            self,
-            hidden_units=hidden_units,
-            logits_dimension=logits_dimension,
-            expected_logits=expected_logits)
-        estimator_spec = dnn._dnn_model_fn(
-            features={'age': constant_op.constant(inputs[0]),
-                      'height': constant_op.constant(inputs[1])},
-            labels=constant_op.constant([[1]]),
-            mode=mode,
-            head=head,
-            hidden_units=hidden_units,
-            feature_columns=[
-                feature_column.numeric_column('age'),
-                feature_column.numeric_column('height')],
-            optimizer=_mock_optimizer(self, hidden_units))
-        with monitored_session.MonitoredTrainingSession(
-            checkpoint_dir=self._model_dir) as sess:
-          if mode == model_fn.ModeKeys.TRAIN:
-            sess.run(estimator_spec.train_op)
-          elif mode == model_fn.ModeKeys.EVAL:
-            sess.run(estimator_spec.loss)
-          elif mode == model_fn.ModeKeys.PREDICT:
-            sess.run(estimator_spec.predictions)
-          else:
-            self.fail('Invalid mode: {}'.format(mode))
-=======
   def __init__(self, methodName='runTest'):  # pylint: disable=invalid-name
     test.TestCase.__init__(self, methodName)
     dnn_testing_utils.BaseDNNModelFnTest.__init__(self, dnn._dnn_model_fn)
->>>>>>> dffea202
 
 
 class DNNRegressorEvaluateTest(test.TestCase):
