--- conflicted
+++ resolved
@@ -251,7 +251,6 @@
     return output
 
 
-<<<<<<< HEAD
 class BasicRNNCell(RNNCell):
   """The most basic RNN cell.
 
@@ -285,8 +284,6 @@
     output = self._activation(self._linear([inputs, state]))
     return output, output
 
-=======
->>>>>>> 2bb302ee
 class _LayerRNNCell(RNNCell):
   """Subclass of RNNCells that act like proper `tf.Layer` objects.
 
